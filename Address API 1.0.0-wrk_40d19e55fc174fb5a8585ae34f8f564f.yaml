type: spec.insomnia.rest/5.0
name: Address API 1.0.0
meta:
    id: wrk_40d19e55fc174fb5a8585ae34f8f564f
    created: 1750970987604
    modified: 1751034437449
collection:
<<<<<<< HEAD
  - name: addresses
    meta:
      id: fld_1ce885658947413caee63a9c55a71430
      created: 1750971001456
      modified: 1750971001456
      sortKey: -1750971001456
      description: Operations related to customer addresses
    children:
      - url: "{{ _.base_url }}/customers/{{ _.customerId }}/address"
        name: Get customer address
        meta:
          id: req_946c75f9b05f49b4858bcc3d0311a99a
          created: 1750971001456
          modified: 1750971001456
          isPrivate: false
          description: Retrieves the address details for a specific customer
          sortKey: -1750971001456
        method: GET
        scripts:
          preRequest: ""
          afterResponse: ""
        settings:
          renderRequestBody: true
          encodeUrl: true
          followRedirects: global
          cookies:
            send: true
            store: true
          rebuildPath: true
      - url: "{{ _.base_url }}/customers/{{ _.customerId }}/address"
        name: Create customer address
        meta:
          id: req_2a4b6c8d9e0f1a2b3c4d5e6f7a8b9c0d
          created: 1750971001457
          modified: 1750971001457
          isPrivate: false
          description: Creates a new address for a specific customer
          sortKey: -1750971001455
        method: POST
        scripts:
          preRequest: ""
          afterResponse: ""
        settings:
          renderRequestBody: true
          encodeUrl: true
          followRedirects: global
          cookies:
            send: true
            store: true
          rebuildPath: true
    scripts:
      afterResponse: ""
      preRequest: ""
=======
    - name: addresses
      meta:
        id: fld_1ce885658947413caee63a9c55a71430
        created: 1751034437455
        modified: 1751034437455
        description: Operations related to customer addresses
        sortKey: -1751034437450
      children:
        - url: '{{ _.base_url }}/customers/{{ _.customerId }}/address'
          name: Get customer address
          meta:
            id: req_9b3a242eb795ef823c9e4fbcc9ee2c0b
            created: 1751034437460
            modified: 1751034437460
            description: Retrieves the address details for a specific customer
            sortKey: -1751034437450
          method: GET
          settings:
            renderRequestBody: true
            encodeUrl: true
            followRedirects: global
            cookies:
                send: true
                store: true
            rebuildPath: true
        - url: '{{ _.base_url }}/customers/{{ _.customerId }}/address'
          name: Create customer address
          meta:
            id: req_a40331f1aa54c79966cb5c767ec49aa1
            created: 1751034437460
            modified: 1751034437460
            description: Creates a new address for a specific customer
            sortKey: -1751034437449
          method: POST
          settings:
            renderRequestBody: true
            encodeUrl: true
            followRedirects: global
            cookies:
                send: true
                store: true
            rebuildPath: true
>>>>>>> 72407457
cookieJar:
    name: Default Jar
    meta:
        id: jar_b80e364e9488b026ad6f2f58d668708e208ac00e
        created: 1751034437445
        modified: 1751034437445
environments:
    name: Base Environment
    meta:
        id: env_b80e364e9488b026ad6f2f58d668708e208ac00e
        created: 1751034437443
        modified: 1751034437458
    data:
        base_url: '{{ _.scheme }}://{{ _.host }}{{ _.base_path }}'
    subEnvironments:
        - name: OpenAPI env localhost:8082
          meta:
            id: env_d04ca0967bda12273528fe7f1a6a5d6a
            created: 1751034437459
            modified: 1751034437459
            sortKey: 1751034437459
          data:
            scheme: http
            base_path: /api/v1
            host: localhost:8082
spec:
    contents:
        components:
            schemas:
                Address:
                    description: Customer address details
                    properties:
                        city:
                            description: City name
                            example: San Francisco
                            type: string
                        country:
                            description: Country name or code
                            example: USA
                            type: string
                        customerId:
                            description: ID of the customer this address belongs to
                            example: 123
                            format: int64
                            type: integer
                        id:
                            description: Unique identifier for the address
                            example: 1
                            format: int64
                            type: integer
                        isDefault:
                            description: Whether this is the default address for the customer
                            example: true
                            type: boolean
                        postalCode:
                            description: Postal or ZIP code
                            example: "94105"
                            type: string
                        state:
                            description: State or province
                            example: CA
                            type: string
                        street:
                            description: Street address including house/building number
                            example: 123 Main Street
                            type: string
                        type:
                            description: Type of address (shipping, billing, etc.)
                            enum:
                                - SHIPPING
                                - BILLING
                                - BOTH
                            example: SHIPPING
                            type: string
                    required:
                        - id
                        - customerId
                        - street
                        - city
                        - state
                        - postalCode
                        - country
                        - type
                        - isDefault
                    type: object
                AddressRequest:
                    description: Request payload for creating a new address
                    properties:
                        city:
                            description: City name
                            example: Los Angeles
                            type: string
                        country:
                            description: Country name or code
                            example: USA
                            type: string
                        isDefault:
                            description: Whether this should be the default address for the customer
                            example: false
                            type: boolean
                        postalCode:
                            description: Postal or ZIP code
                            example: "90210"
                            type: string
                        state:
                            description: State or province
                            example: CA
                            type: string
                        street:
                            description: Street address including house/building number
                            example: 456 Oak Avenue
                            type: string
                        type:
                            description: Type of address (shipping, billing, etc.)
                            enum:
                                - SHIPPING
                                - BILLING
                                - BOTH
                            example: BILLING
                            type: string
                    required:
                        - street
                        - city
                        - state
                        - postalCode
                        - country
                        - type
                        - isDefault
                    type: object
                ErrorResponse:
                    description: Standard error response structure
                    properties:
                        code:
                            description: Error code identifying the type of error
                            enum:
                                - INVALID_REQUEST
                                - NOT_FOUND
                                - CONFLICT
                                - INTERNAL_ERROR
                            example: NOT_FOUND
                            type: string
                        message:
                            description: Human-readable error message
                            example: Address not found for customer
                            type: string
                    required:
                        - code
                        - message
                    type: object
        info:
            contact:
                email: support@example.com
                name: API Support
            description: API endpoints for managing customer addresses
            title: Address API
            version: 1.0.0
        openapi: 3.0.3
        paths:
            /customers/{customerId}/address:
                get:
                    description: Retrieves the address details for a specific customer
                    operationId: getCustomerAddress
                    parameters:
                        - description: Unique identifier of the customer
                          example: 123
                          in: path
                          name: customerId
                          required: true
                          schema:
                            format: int64
                            minimum: 1
                            type: integer
                    responses:
                        "200":
                            content:
                                application/json:
                                    example:
                                        city: San Francisco
                                        country: USA
                                        customerId: 123
                                        id: 1
                                        isDefault: true
                                        postalCode: "94105"
                                        state: CA
                                        street: 123 Main Street
                                        type: SHIPPING
                                    schema:
                                        $ref: '#/components/schemas/Address'
                            description: Successfully retrieved customer address
                        "400":
                            content:
                                application/json:
                                    example:
                                        code: INVALID_REQUEST
                                        message: Invalid customer ID
                                    schema:
                                        $ref: '#/components/schemas/ErrorResponse'
                            description: Invalid customer ID provided
                        "404":
                            content:
                                application/json:
                                    example:
                                        code: NOT_FOUND
                                        message: Address not found for customer
                                    schema:
                                        $ref: '#/components/schemas/ErrorResponse'
                            description: Address not found for the customer
                        "500":
                            content:
                                application/json:
                                    example:
                                        code: INTERNAL_ERROR
                                        message: Internal server error
                                    schema:
                                        $ref: '#/components/schemas/ErrorResponse'
                            description: Internal server error
                    summary: Get customer address
                    tags:
                        - addresses
                post:
                    description: Creates a new address for a specific customer
                    operationId: createCustomerAddress
                    parameters:
                        - description: Unique identifier of the customer
                          example: 123
                          in: path
                          name: customerId
                          required: true
                          schema:
                            format: int64
                            minimum: 1
                            type: integer
                    requestBody:
                        content:
                            application/json:
                                example:
                                    city: Los Angeles
                                    country: USA
                                    isDefault: false
                                    postalCode: "90210"
                                    state: CA
                                    street: 456 Oak Avenue
                                    type: BILLING
                                schema:
                                    $ref: '#/components/schemas/AddressRequest'
                        description: Address details to create
                        required: true
                    responses:
                        "201":
                            content:
                                application/json:
                                    example:
                                        city: Los Angeles
                                        country: USA
                                        customerId: 123
                                        id: 2
                                        isDefault: false
                                        postalCode: "90210"
                                        state: CA
                                        street: 456 Oak Avenue
                                        type: BILLING
                                    schema:
                                        $ref: '#/components/schemas/Address'
                            description: Address successfully created
                        "400":
                            content:
                                application/json:
                                    example:
                                        code: INVALID_REQUEST
                                        message: Invalid address data provided
                                    schema:
                                        $ref: '#/components/schemas/ErrorResponse'
                            description: Invalid request data
                        "404":
                            content:
                                application/json:
                                    example:
                                        code: NOT_FOUND
                                        message: Customer not found
                                    schema:
                                        $ref: '#/components/schemas/ErrorResponse'
                            description: Customer not found
                        "409":
                            content:
                                application/json:
                                    example:
                                        code: CONFLICT
                                        message: Default address already exists for customer
                                    schema:
                                        $ref: '#/components/schemas/ErrorResponse'
                            description: Address already exists or conflict
                        "500":
                            content:
                                application/json:
                                    example:
                                        code: INTERNAL_ERROR
                                        message: Internal server error
                                    schema:
                                        $ref: '#/components/schemas/ErrorResponse'
                            description: Internal server error
                    summary: Create customer address
                    tags:
                        - addresses
        servers:
            - description: Local development server
              url: http://localhost:8082/api/v1
        tags:
            - description: Operations related to customer addresses
              name: addresses
    meta:
        id: spc_e16ef13805944cc8be920c553f1daff3
        created: 1751034437453
        modified: 1751034437454<|MERGE_RESOLUTION|>--- conflicted
+++ resolved
@@ -1,28 +1,28 @@
 type: spec.insomnia.rest/5.0
 name: Address API 1.0.0
 meta:
-    id: wrk_40d19e55fc174fb5a8585ae34f8f564f
-    created: 1750970987604
-    modified: 1751034437449
+  id: wrk_40d19e55fc174fb5a8585ae34f8f564f
+  created: 1750970987604
+  modified: 1751034437449
+  description: ""
 collection:
-<<<<<<< HEAD
   - name: addresses
     meta:
       id: fld_1ce885658947413caee63a9c55a71430
-      created: 1750971001456
-      modified: 1750971001456
-      sortKey: -1750971001456
+      created: 1751034437455
+      modified: 1751034437455
+      sortKey: -1751034437450
       description: Operations related to customer addresses
     children:
       - url: "{{ _.base_url }}/customers/{{ _.customerId }}/address"
         name: Get customer address
         meta:
-          id: req_946c75f9b05f49b4858bcc3d0311a99a
-          created: 1750971001456
-          modified: 1750971001456
+          id: req_9b3a242eb795ef823c9e4fbcc9ee2c0b
+          created: 1751034437460
+          modified: 1751034437460
           isPrivate: false
           description: Retrieves the address details for a specific customer
-          sortKey: -1750971001456
+          sortKey: -1751034437450
         method: GET
         scripts:
           preRequest: ""
@@ -38,12 +38,12 @@
       - url: "{{ _.base_url }}/customers/{{ _.customerId }}/address"
         name: Create customer address
         meta:
-          id: req_2a4b6c8d9e0f1a2b3c4d5e6f7a8b9c0d
-          created: 1750971001457
-          modified: 1750971001457
+          id: req_a40331f1aa54c79966cb5c767ec49aa1
+          created: 1751034437460
+          modified: 1751034437460
           isPrivate: false
           description: Creates a new address for a specific customer
-          sortKey: -1750971001455
+          sortKey: -1751034437449
         method: POST
         scripts:
           preRequest: ""
@@ -59,360 +59,318 @@
     scripts:
       afterResponse: ""
       preRequest: ""
-=======
-    - name: addresses
+cookieJar:
+  name: Default Jar
+  meta:
+    id: jar_b80e364e9488b026ad6f2f58d668708e208ac00e
+    created: 1751034437445
+    modified: 1751034437445
+environments:
+  name: Base Environment
+  meta:
+    id: env_b80e364e9488b026ad6f2f58d668708e208ac00e
+    created: 1751034437443
+    modified: 1751034437458
+    isPrivate: false
+  data:
+    base_url: "{{ _.scheme }}://{{ _.host }}{{ _.base_path }}"
+  subEnvironments:
+    - name: OpenAPI env localhost:8082
       meta:
-        id: fld_1ce885658947413caee63a9c55a71430
-        created: 1751034437455
-        modified: 1751034437455
-        description: Operations related to customer addresses
-        sortKey: -1751034437450
-      children:
-        - url: '{{ _.base_url }}/customers/{{ _.customerId }}/address'
-          name: Get customer address
-          meta:
-            id: req_9b3a242eb795ef823c9e4fbcc9ee2c0b
-            created: 1751034437460
-            modified: 1751034437460
-            description: Retrieves the address details for a specific customer
-            sortKey: -1751034437450
-          method: GET
-          settings:
-            renderRequestBody: true
-            encodeUrl: true
-            followRedirects: global
-            cookies:
-                send: true
-                store: true
-            rebuildPath: true
-        - url: '{{ _.base_url }}/customers/{{ _.customerId }}/address'
-          name: Create customer address
-          meta:
-            id: req_a40331f1aa54c79966cb5c767ec49aa1
-            created: 1751034437460
-            modified: 1751034437460
-            description: Creates a new address for a specific customer
-            sortKey: -1751034437449
-          method: POST
-          settings:
-            renderRequestBody: true
-            encodeUrl: true
-            followRedirects: global
-            cookies:
-                send: true
-                store: true
-            rebuildPath: true
->>>>>>> 72407457
-cookieJar:
-    name: Default Jar
-    meta:
-        id: jar_b80e364e9488b026ad6f2f58d668708e208ac00e
-        created: 1751034437445
-        modified: 1751034437445
-environments:
-    name: Base Environment
-    meta:
-        id: env_b80e364e9488b026ad6f2f58d668708e208ac00e
-        created: 1751034437443
-        modified: 1751034437458
-    data:
-        base_url: '{{ _.scheme }}://{{ _.host }}{{ _.base_path }}'
-    subEnvironments:
-        - name: OpenAPI env localhost:8082
-          meta:
-            id: env_d04ca0967bda12273528fe7f1a6a5d6a
-            created: 1751034437459
-            modified: 1751034437459
-            sortKey: 1751034437459
-          data:
-            scheme: http
-            base_path: /api/v1
-            host: localhost:8082
+        id: env_d04ca0967bda12273528fe7f1a6a5d6a
+        created: 1751034437459
+        modified: 1751034437459
+        isPrivate: false
+        sortKey: 1751034437459
+      data:
+        scheme: http
+        base_path: /api/v1
+        host: localhost:8082
 spec:
-    contents:
-        components:
-            schemas:
-                Address:
-                    description: Customer address details
-                    properties:
-                        city:
-                            description: City name
-                            example: San Francisco
-                            type: string
-                        country:
-                            description: Country name or code
-                            example: USA
-                            type: string
-                        customerId:
-                            description: ID of the customer this address belongs to
-                            example: 123
-                            format: int64
-                            type: integer
-                        id:
-                            description: Unique identifier for the address
-                            example: 1
-                            format: int64
-                            type: integer
-                        isDefault:
-                            description: Whether this is the default address for the customer
-                            example: true
-                            type: boolean
-                        postalCode:
-                            description: Postal or ZIP code
-                            example: "94105"
-                            type: string
-                        state:
-                            description: State or province
-                            example: CA
-                            type: string
-                        street:
-                            description: Street address including house/building number
-                            example: 123 Main Street
-                            type: string
-                        type:
-                            description: Type of address (shipping, billing, etc.)
-                            enum:
-                                - SHIPPING
-                                - BILLING
-                                - BOTH
-                            example: SHIPPING
-                            type: string
-                    required:
-                        - id
-                        - customerId
-                        - street
-                        - city
-                        - state
-                        - postalCode
-                        - country
-                        - type
-                        - isDefault
-                    type: object
-                AddressRequest:
-                    description: Request payload for creating a new address
-                    properties:
-                        city:
-                            description: City name
-                            example: Los Angeles
-                            type: string
-                        country:
-                            description: Country name or code
-                            example: USA
-                            type: string
-                        isDefault:
-                            description: Whether this should be the default address for the customer
-                            example: false
-                            type: boolean
-                        postalCode:
-                            description: Postal or ZIP code
-                            example: "90210"
-                            type: string
-                        state:
-                            description: State or province
-                            example: CA
-                            type: string
-                        street:
-                            description: Street address including house/building number
-                            example: 456 Oak Avenue
-                            type: string
-                        type:
-                            description: Type of address (shipping, billing, etc.)
-                            enum:
-                                - SHIPPING
-                                - BILLING
-                                - BOTH
-                            example: BILLING
-                            type: string
-                    required:
-                        - street
-                        - city
-                        - state
-                        - postalCode
-                        - country
-                        - type
-                        - isDefault
-                    type: object
-                ErrorResponse:
-                    description: Standard error response structure
-                    properties:
-                        code:
-                            description: Error code identifying the type of error
-                            enum:
-                                - INVALID_REQUEST
-                                - NOT_FOUND
-                                - CONFLICT
-                                - INTERNAL_ERROR
-                            example: NOT_FOUND
-                            type: string
-                        message:
-                            description: Human-readable error message
-                            example: Address not found for customer
-                            type: string
-                    required:
-                        - code
-                        - message
-                    type: object
-        info:
-            contact:
-                email: support@example.com
-                name: API Support
-            description: API endpoints for managing customer addresses
-            title: Address API
-            version: 1.0.0
-        openapi: 3.0.3
-        paths:
-            /customers/{customerId}/address:
-                get:
-                    description: Retrieves the address details for a specific customer
-                    operationId: getCustomerAddress
-                    parameters:
-                        - description: Unique identifier of the customer
-                          example: 123
-                          in: path
-                          name: customerId
-                          required: true
-                          schema:
-                            format: int64
-                            minimum: 1
-                            type: integer
-                    responses:
-                        "200":
-                            content:
-                                application/json:
-                                    example:
-                                        city: San Francisco
-                                        country: USA
-                                        customerId: 123
-                                        id: 1
-                                        isDefault: true
-                                        postalCode: "94105"
-                                        state: CA
-                                        street: 123 Main Street
-                                        type: SHIPPING
-                                    schema:
-                                        $ref: '#/components/schemas/Address'
-                            description: Successfully retrieved customer address
-                        "400":
-                            content:
-                                application/json:
-                                    example:
-                                        code: INVALID_REQUEST
-                                        message: Invalid customer ID
-                                    schema:
-                                        $ref: '#/components/schemas/ErrorResponse'
-                            description: Invalid customer ID provided
-                        "404":
-                            content:
-                                application/json:
-                                    example:
-                                        code: NOT_FOUND
-                                        message: Address not found for customer
-                                    schema:
-                                        $ref: '#/components/schemas/ErrorResponse'
-                            description: Address not found for the customer
-                        "500":
-                            content:
-                                application/json:
-                                    example:
-                                        code: INTERNAL_ERROR
-                                        message: Internal server error
-                                    schema:
-                                        $ref: '#/components/schemas/ErrorResponse'
-                            description: Internal server error
-                    summary: Get customer address
-                    tags:
-                        - addresses
-                post:
-                    description: Creates a new address for a specific customer
-                    operationId: createCustomerAddress
-                    parameters:
-                        - description: Unique identifier of the customer
-                          example: 123
-                          in: path
-                          name: customerId
-                          required: true
-                          schema:
-                            format: int64
-                            minimum: 1
-                            type: integer
-                    requestBody:
-                        content:
-                            application/json:
-                                example:
-                                    city: Los Angeles
-                                    country: USA
-                                    isDefault: false
-                                    postalCode: "90210"
-                                    state: CA
-                                    street: 456 Oak Avenue
-                                    type: BILLING
-                                schema:
-                                    $ref: '#/components/schemas/AddressRequest'
-                        description: Address details to create
-                        required: true
-                    responses:
-                        "201":
-                            content:
-                                application/json:
-                                    example:
-                                        city: Los Angeles
-                                        country: USA
-                                        customerId: 123
-                                        id: 2
-                                        isDefault: false
-                                        postalCode: "90210"
-                                        state: CA
-                                        street: 456 Oak Avenue
-                                        type: BILLING
-                                    schema:
-                                        $ref: '#/components/schemas/Address'
-                            description: Address successfully created
-                        "400":
-                            content:
-                                application/json:
-                                    example:
-                                        code: INVALID_REQUEST
-                                        message: Invalid address data provided
-                                    schema:
-                                        $ref: '#/components/schemas/ErrorResponse'
-                            description: Invalid request data
-                        "404":
-                            content:
-                                application/json:
-                                    example:
-                                        code: NOT_FOUND
-                                        message: Customer not found
-                                    schema:
-                                        $ref: '#/components/schemas/ErrorResponse'
-                            description: Customer not found
-                        "409":
-                            content:
-                                application/json:
-                                    example:
-                                        code: CONFLICT
-                                        message: Default address already exists for customer
-                                    schema:
-                                        $ref: '#/components/schemas/ErrorResponse'
-                            description: Address already exists or conflict
-                        "500":
-                            content:
-                                application/json:
-                                    example:
-                                        code: INTERNAL_ERROR
-                                        message: Internal server error
-                                    schema:
-                                        $ref: '#/components/schemas/ErrorResponse'
-                            description: Internal server error
-                    summary: Create customer address
-                    tags:
-                        - addresses
-        servers:
-            - description: Local development server
-              url: http://localhost:8082/api/v1
-        tags:
-            - description: Operations related to customer addresses
-              name: addresses
-    meta:
-        id: spc_e16ef13805944cc8be920c553f1daff3
-        created: 1751034437453
-        modified: 1751034437454+  contents:
+    components:
+      schemas:
+        Address:
+          description: Customer address details
+          properties:
+            city:
+              description: City name
+              example: San Francisco
+              type: string
+            country:
+              description: Country name or code
+              example: USA
+              type: string
+            customerId:
+              description: ID of the customer this address belongs to
+              example: 123
+              format: int64
+              type: integer
+            id:
+              description: Unique identifier for the address
+              example: 1
+              format: int64
+              type: integer
+            isDefault:
+              description: Whether this is the default address for the customer
+              example: true
+              type: boolean
+            postalCode:
+              description: Postal or ZIP code
+              example: "94105"
+              type: string
+            state:
+              description: State or province
+              example: CA
+              type: string
+            street:
+              description: Street address including house/building number
+              example: 123 Main Street
+              type: string
+            type:
+              description: Type of address (shipping, billing, etc.)
+              enum:
+                - SHIPPING
+                - BILLING
+                - BOTH
+              example: SHIPPING
+              type: string
+          required:
+            - id
+            - customerId
+            - street
+            - city
+            - state
+            - postalCode
+            - country
+            - type
+            - isDefault
+          type: object
+        AddressRequest:
+          description: Request payload for creating a new address
+          properties:
+            city:
+              description: City name
+              example: Los Angeles
+              type: string
+            country:
+              description: Country name or code
+              example: USA
+              type: string
+            isDefault:
+              description: Whether this should be the default address for the customer
+              example: false
+              type: boolean
+            postalCode:
+              description: Postal or ZIP code
+              example: "90210"
+              type: string
+            state:
+              description: State or province
+              example: CA
+              type: string
+            street:
+              description: Street address including house/building number
+              example: 456 Oak Avenue
+              type: string
+            type:
+              description: Type of address (shipping, billing, etc.)
+              enum:
+                - SHIPPING
+                - BILLING
+                - BOTH
+              example: BILLING
+              type: string
+          required:
+            - street
+            - city
+            - state
+            - postalCode
+            - country
+            - type
+            - isDefault
+          type: object
+        ErrorResponse:
+          description: Standard error response structure
+          properties:
+            code:
+              description: Error code identifying the type of error
+              enum:
+                - INVALID_REQUEST
+                - NOT_FOUND
+                - CONFLICT
+                - INTERNAL_ERROR
+              example: NOT_FOUND
+              type: string
+            message:
+              description: Human-readable error message
+              example: Address not found for customer
+              type: string
+          required:
+            - code
+            - message
+          type: object
+    info:
+      contact:
+        email: support@example.com
+        name: API Support
+      description: API endpoints for managing customer addresses
+      title: Address API
+      version: 1.0.0
+    openapi: 3.0.3
+    paths:
+      /customers/{customerId}/address:
+        get:
+          description: Retrieves the address details for a specific customer
+          operationId: getCustomerAddress
+          parameters:
+            - description: Unique identifier of the customer
+              example: 123
+              in: path
+              name: customerId
+              required: true
+              schema:
+                format: int64
+                minimum: 1
+                type: integer
+          responses:
+            "200":
+              content:
+                application/json:
+                  example:
+                    city: San Francisco
+                    country: USA
+                    customerId: 123
+                    id: 1
+                    isDefault: true
+                    postalCode: "94105"
+                    state: CA
+                    street: 123 Main Street
+                    type: SHIPPING
+                  schema:
+                    $ref: "#/components/schemas/Address"
+              description: Successfully retrieved customer address
+            "400":
+              content:
+                application/json:
+                  example:
+                    code: INVALID_REQUEST
+                    message: Invalid customer ID
+                  schema:
+                    $ref: "#/components/schemas/ErrorResponse"
+              description: Invalid customer ID provided
+            "404":
+              content:
+                application/json:
+                  example:
+                    code: NOT_FOUND
+                    message: Address not found for customer
+                  schema:
+                    $ref: "#/components/schemas/ErrorResponse"
+              description: Address not found for the customer
+            "500":
+              content:
+                application/json:
+                  example:
+                    code: INTERNAL_ERROR
+                    message: Internal server error
+                  schema:
+                    $ref: "#/components/schemas/ErrorResponse"
+              description: Internal server error
+          summary: Get customer address
+          tags:
+            - addresses
+        post:
+          description: Creates a new address for a specific customer
+          operationId: createCustomerAddress
+          parameters:
+            - description: Unique identifier of the customer
+              example: 123
+              in: path
+              name: customerId
+              required: true
+              schema:
+                format: int64
+                minimum: 1
+                type: integer
+          requestBody:
+            content:
+              application/json:
+                example:
+                  city: Los Angeles
+                  country: USA
+                  isDefault: false
+                  postalCode: "90210"
+                  state: CA
+                  street: 456 Oak Avenue
+                  type: BILLING
+                schema:
+                  $ref: "#/components/schemas/AddressRequest"
+            description: Address details to create
+            required: true
+          responses:
+            "201":
+              content:
+                application/json:
+                  example:
+                    city: Los Angeles
+                    country: USA
+                    customerId: 123
+                    id: 2
+                    isDefault: false
+                    postalCode: "90210"
+                    state: CA
+                    street: 456 Oak Avenue
+                    type: BILLING
+                  schema:
+                    $ref: "#/components/schemas/Address"
+              description: Address successfully created
+            "400":
+              content:
+                application/json:
+                  example:
+                    code: INVALID_REQUEST
+                    message: Invalid address data provided
+                  schema:
+                    $ref: "#/components/schemas/ErrorResponse"
+              description: Invalid request data
+            "404":
+              content:
+                application/json:
+                  example:
+                    code: NOT_FOUND
+                    message: Customer not found
+                  schema:
+                    $ref: "#/components/schemas/ErrorResponse"
+              description: Customer not found
+            "409":
+              content:
+                application/json:
+                  example:
+                    code: CONFLICT
+                    message: Default address already exists for customer
+                  schema:
+                    $ref: "#/components/schemas/ErrorResponse"
+              description: Address already exists or conflict
+            "500":
+              content:
+                application/json:
+                  example:
+                    code: INTERNAL_ERROR
+                    message: Internal server error
+                  schema:
+                    $ref: "#/components/schemas/ErrorResponse"
+              description: Internal server error
+          summary: Create customer address
+          tags:
+            - addresses
+    servers:
+      - description: Local development server
+        url: http://localhost:8082/api/v1
+    tags:
+      - description: Operations related to customer addresses
+        name: addresses
+  meta:
+    id: spc_e16ef13805944cc8be920c553f1daff3
+    created: 1751034437453
+    modified: 1751034437454